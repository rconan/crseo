use super::ceo_bindings::pssn as ceo_pssn;
<<<<<<< HEAD
use super::{Builder, Cu, Propagation, Source, SOURCE, Result};
=======
use super::{Builder, Cu, Propagation, Source, SOURCE};
use crate::ceo_bindings::pssn;
>>>>>>> 9c3443ef
use serde::ser::{Serialize, SerializeStruct, Serializer};
use std::{fmt, ptr};

impl Default for pssn {
    fn default() -> Self {
        Self {
            N_O: 0,
            N_O0: 0,
            n_byte: 0,
            d__O: ptr::null_mut(),
            d__O0: ptr::null_mut(),
            buffer: ptr::null_mut(),
            d__C: ptr::null_mut(),
            N_PX: 0,
            N: 0,
            d__W: ptr::null_mut(),
            N_OTF: 0,
            N_OTF2: 0,
            NN: 0,
            plan: 0,
            handle: ptr::null_mut(),
            num: 0f32,
            denom: ptr::null_mut(),
        }
    }
}

/// CEO PSSn estimator
///
#[derive(Debug, Clone)]
pub struct TelescopeError;
#[derive(Debug, Clone)]
pub struct AtmosphereTelescopeError;
pub struct PSSn<S> {
    pub _c_: ceo_pssn,
    pub r0_at_zenith: f32,
    pub oscale: f32,
    pub zenith_angle: f32,
    pub wavelength: f32,
    /// PSSn estimates
    pub estimates: Vec<f32>,
    pub mode: std::marker::PhantomData<S>,
    pub otf: Vec<f32>,
}

/// [`CEO`](../struct.CEO.html#impl-1) [`PSSn`](../struct.PSSn.html) builder type
pub struct PSSN<T> {
    pub r0_at_zenith: f64,
    pub oscale: f64,
    pub zenith_angle: f64,
    src: Source,
    marker: std::marker::PhantomData<T>,
}
/// Default properties:
///  * r0           : 16cm
///  * L0           : 25m
///  * zenith angle : 30 degrees
impl<T> Default for PSSN<T> {
    fn default() -> Self {
        PSSN {
            r0_at_zenith: 0.16,
            oscale: 25.0,
            zenith_angle: 30_f64.to_radians(),
            src: SOURCE::default().build().unwrap(),
            marker: std::marker::PhantomData,
        }
    }
}
impl<T> PSSN<T> {
    pub fn r0_at_zenith(self, r0_at_zenith: f64) -> Self {
        Self {
            r0_at_zenith,
            ..self
        }
    }
    pub fn outer_scale(self, oscale: f64) -> Self {
        Self { oscale, ..self }
    }
    pub fn zenith_angle(self, zenith_angle_degree: f64) -> Self {
        Self {
            zenith_angle: zenith_angle_degree.to_radians(),
            ..self
        }
    }
    pub fn source(self, src: &Source) -> Self {
        Self {
            src: SOURCE::from(src).build().unwrap(),
            ..self
        }
    }
}
impl<T: std::clone::Clone> Builder for PSSN<T> {
    type Component = PSSn<T>;
    fn build(self) -> Result<PSSn<T>> {
        let mut src = self.src;
        let mut pssn = PSSn::<T> {
            _c_: Default::default(),
            r0_at_zenith: self.r0_at_zenith as f32,
            oscale: self.oscale as f32,
            zenith_angle: self.zenith_angle as f32,
            wavelength: src.wavelength() as f32,
            estimates: vec![],
            mode: std::marker::PhantomData,
            otf: Vec::new(),
        };
        let mut gmt = super::ceo!(GMT);
        src.through(&mut gmt).xpupil();
        unsafe {
            pssn._c_.setup(src.as_raw_mut_ptr(), pssn.r0(), pssn.oscale);
        }
        pssn.estimates = vec![0.0; pssn._c_.N as usize];
        Ok(pssn)
    }
}
impl<S> PSSn<S> {
    /// Creates a new `PSSn` with r0=16cm at zenith, L0=25m a zenith distance of 30 degrees
    pub fn new() -> PSSn<S> {
        PSSn {
            _c_: Default::default(),
            r0_at_zenith: 0.16,
            oscale: 25.0,
            zenith_angle: 30_f32.to_radians(),
            wavelength: 500e-9,
            estimates: vec![],
            mode: std::marker::PhantomData,
            otf: Vec::new(),
        }
    }
    /// Creates a new `PSSn` from r0 at zenith and L0 a zenith distance of 30 degrees
    pub fn from_r0_and_outerscale(r0_at_zenith: f32, oscale: f32) -> PSSn<S> {
        PSSn {
            _c_: Default::default(),
            r0_at_zenith,
            oscale,
            zenith_angle: 30_f32.to_radians(),
            wavelength: 500e-9,
            estimates: vec![],
            mode: std::marker::PhantomData,
            otf: Vec::new(),
        }
    }
    /// Initializes PSSn atmosphere and telescope transfer function from a `Source` object
    pub fn build(&mut self, src: &mut Source) -> &mut Self {
        unsafe {
            self._c_.setup(src.as_raw_mut_ptr(), self.r0(), self.oscale);
        }
        self.estimates = vec![0.0; self._c_.N as usize];
        self
    }
    /// Integrates the `Source` optical transfer function
    pub fn accumulate(&mut self, src: &mut Source) {
        unsafe {
            self._c_.otf(src.as_raw_mut_ptr());
        }
    }
    /// Integrates the `Source` optical transfer function
    pub fn integrate(&mut self, src: &mut Source) {
        unsafe {
            self._c_.otf(src.as_raw_mut_ptr());
        }
    }
    /// Resets the `Source` optical transfer function to its initial value
    pub fn reset(&mut self) -> &mut Self {
        self._c_.N_O = 0;
        self
    }
    /// Computes `PSSn` spatial uniformity
    pub fn spatial_uniformity(&mut self) -> f32 {
        let mut pssn_values = self.estimates.clone();
        pssn_values.sort_by(|a, b| a.partial_cmp(b).unwrap());
        100. * ((pssn_values.len() as f32)
            * (*pssn_values.last().unwrap() - *pssn_values.first().unwrap()))
            / pssn_values.iter().sum::<f32>()
    }
    pub fn r0(&self) -> f32 {
        (self.r0_at_zenith.powf(-5_f32 / 3_f32) / self.zenith_angle.cos()).powf(-3_f32 / 5_f32)
            * (self.wavelength / 0.5e-6_f32).powf(1.2_f32)
    }
    pub fn r0_at_z(r0_at_zenith: f32, zenith_angle: f32) -> f32 {
        (r0_at_zenith.powf(-5_f32 / 3_f32) / zenith_angle.cos()).powf(-3_f32 / 5_f32)
    }
    pub fn xotf(&mut self) -> &Self {
        let mut d_otf = Cu::vector(2 * self._c_.NN as usize);
        d_otf.malloc();
        unsafe {
            self._c_.xotf(d_otf.as_ptr());
        }
        self.otf = d_otf.from_dev();
        self
    }
    pub fn telescope_otf(&mut self) -> Vec<f32> {
        let mut d_otf = Cu::vector(2 * self._c_.NN as usize);
        d_otf.malloc();
        unsafe {
            self._c_.O0(d_otf.as_ptr());
        }
        d_otf.from_dev()
    }
    pub fn telescope_error_otf(&mut self) -> Vec<f32> {
        let mut d_otf = Cu::vector(2 * self._c_.NN as usize);
        d_otf.malloc();
        unsafe {
            self._c_.O(d_otf.as_ptr());
        }
        d_otf.from_dev()
    }
    pub fn telescope_error_into_otf(&mut self) -> &mut Self {
        let mut d_otf = Cu::vector(2 * self._c_.NN as usize);
        d_otf.malloc();
        unsafe {
            self._c_.O(d_otf.as_ptr());
        }
        self.otf = d_otf.from_dev();
        self
    }
    pub fn buffer_otf(&mut self) -> Vec<f32> {
        let mut d_otf = Cu::vector(2 * self._c_.NN as usize);
        d_otf.malloc();
        unsafe {
            self._c_.B(d_otf.as_ptr());
        }
        d_otf.from_dev()
    }
    pub fn atmosphere_otf(&mut self) -> Vec<f32> {
        let mut d_otf = Cu::vector(2 * self._c_.NN as usize);
        d_otf.malloc();
        unsafe {
            self._c_.C(d_otf.as_ptr());
        }
        d_otf.from_dev()
    }
}
impl<T> Serialize for PSSn<T> {
    fn serialize<S>(&self, serializer: S) -> std::result::Result<S::Ok, S::Error>
    where
        S: Serializer,
    {
        let mut state = serializer.serialize_struct("PSSn", 1)?;
        state.serialize_field("r0", &self.r0())?;
        state.serialize_field("L0", &self.oscale)?;
        state.serialize_field("values", &self.estimates)?;
        //state.serialize_field("otf",&self.otf)?;
        state.end()
    }
}
impl PSSn<TelescopeError> {
    /// Estimates the `PSSn` values
    pub fn peek(&mut self) -> &mut Self {
        unsafe { self._c_.eval1(self.estimates.as_mut_ptr()) }
        self
    }
}
impl PSSn<AtmosphereTelescopeError> {
    /// Estimates the `PSSn` values
    pub fn peek(&mut self) -> &mut Self {
        unsafe { self._c_.oeval1(self.estimates.as_mut_ptr()) }
        self
    }
}
impl<S> Drop for PSSn<S> {
    /// Frees CEO memory before dropping `PSSn`
    fn drop(&mut self) {
        unsafe {
            self._c_.cleanup();
        }
    }
}
impl<S> fmt::Display for PSSn<S> {
    fn fmt(&self, f: &mut fmt::Formatter<'_>) -> fmt::Result {
        write!(
            f,
            "[{}]",
            self.estimates
                .iter()
                .map(|x| format!("{:.4}", x))
                .collect::<Vec<String>>()
                .as_slice()
                .join(",")
        )
    }
}

impl<S> Propagation for PSSn<S> {
    fn propagate(&mut self, src: &mut Source) -> &mut Self {
        self.integrate(src);
        self
    }
    fn time_propagate(&mut self, _secs: f64, src: &mut Source) -> &mut Self {
        self.integrate(src);
        self
    }
}

#[cfg(test)]
mod tests {
    use super::*;

    #[test]
    fn pssn_new() {
        use crate::{GMT, SOURCE};
        let mut src = SOURCE::new().build();
        let mut gmt = GMT::new().build();
        src.through(&mut gmt).xpupil();
        let mut pssn = PSSN::<TelescopeError>::new().build();
        src.through(&mut pssn);
        println!("PSSN: {}", pssn.peek());
    }
}<|MERGE_RESOLUTION|>--- conflicted
+++ resolved
@@ -1,10 +1,5 @@
-use super::ceo_bindings::pssn as ceo_pssn;
-<<<<<<< HEAD
-use super::{Builder, Cu, Propagation, Source, SOURCE, Result};
-=======
-use super::{Builder, Cu, Propagation, Source, SOURCE};
+use super::{Builder, Cu, Propagation, Result, Source, SOURCE};
 use crate::ceo_bindings::pssn;
->>>>>>> 9c3443ef
 use serde::ser::{Serialize, SerializeStruct, Serializer};
 use std::{fmt, ptr};
 
@@ -39,7 +34,7 @@
 #[derive(Debug, Clone)]
 pub struct AtmosphereTelescopeError;
 pub struct PSSn<S> {
-    pub _c_: ceo_pssn,
+    pub _c_: pssn,
     pub r0_at_zenith: f32,
     pub oscale: f32,
     pub zenith_angle: f32,
