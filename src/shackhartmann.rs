--- conflicted
+++ resolved
@@ -13,13 +13,8 @@
 //! ```
 
 use super::ceo_bindings::{geometricShackHartmann, shackHartmann};
-<<<<<<< HEAD
-use super::{cu::Single, Builder, Cu, Mask, Propagation, Source, SOURCE, Result};
-use std::{f32, mem};
-=======
-use super::{cu::Single, Builder, Cu, Mask, Propagation, Source, SOURCE};
+use super::{cu::Single, Builder, Cu, Mask, Propagation, Result, Source, SOURCE};
 use std::{f32, ptr};
->>>>>>> 9c3443ef
 
 pub type Geometric = geometricShackHartmann;
 pub type Diffractive = shackHartmann;
