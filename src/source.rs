//!
//! # CEO source wrapper
//!
//! Provides a structure `Source` that is a wrapper for [CEO](https://github.com/rconan/CEO) source C++ structure.
//! `Source` is instantiated and initialized with the `SOURCE` builder
//!
//! # Examples
//!
//! - on-axis source with default parameters
//!
//! ```
//! use ceo::ceo;
//! // Creates a source with default parameters
//! let mut src = ceo!(SOURCE);
//! ```
//!
//! - 3 sources evenly spread on a ring with a 8 arcminute radius
//!
//! ```
//! use ceo::{ceo, Conversion};
//! let mut src = ceo!(SOURCE, size = [3] , on_ring = [8f32.from_arcmin()]);
//! ```

<<<<<<< HEAD
use super::ceo_bindings::{dev2host, dev2host_int, source, vector};
use super::{cu::Single, Builder, Centroiding, Cu, Result};
=======
use super::ceo_bindings::{bundle, complex_amplitude, dev2host, dev2host_int, source, vector};
use super::{cu::Single, Builder, Centroiding, Cu};
>>>>>>> 9c3443ef
use std::{
    f32,
    ffi::{CStr, CString},
    ptr,
};

impl Default for complex_amplitude {
    fn default() -> Self {
        Self {
            N_PX: 0,
            N: 0,
            amplitude: ptr::null_mut(),
            phase: ptr::null_mut(),
            M: ptr::null_mut(),
            handle: ptr::null_mut(),
            buffer: ptr::null_mut(),
        }
    }
}
impl Default for bundle {
    fn default() -> Self {
        Self {
            N_RAY: 0,
            d__ray: ptr::null_mut(),
            N_BUNDLE: 0,
            N_RAY_TOTAL: 0,
            d__origin: ptr::null_mut(),
            rot_angle: 0.,
            d__chief_ray: ptr::null_mut(),
            d__chief_origin: ptr::null_mut(),
            V: Default::default(),
            geom: [0; 8usize],
            N_RADIUS: 0,
            N_THETA: 0,
            N_L: 0,
            L: 0.,
            d__sphere_distance: ptr::null_mut(),
            d__sphere_radius: ptr::null_mut(),
            d__sphere_origin: ptr::null_mut(),
            d__piston_mask: ptr::null_mut(),
            refractive_index: 0.,
            d__Vx: ptr::null_mut(),
            d__Vy: ptr::null_mut(),
        }
    }
}
impl Default for source {
    fn default() -> Self {
        Self {
            N_SRC: 0,
            zenith: 0.,
            azimuth: 0.,
            height: 0.,
            theta_x: 0.,
            theta_y: 0.,
            _zenith_64_: 0.,
            _azimuth_64_: 0.,
            _height_64_: 0.,
            _theta_x_64_: 0.,
            _theta_y_64_: 0.,
            photometric_band: ptr::null(),
            magnitude: 0.,
            N_PHOTON: 0.,
            fwhm: 0.,
            wavefront: Default::default(),
            dev_ptr: ptr::null_mut(),
            tag: [0; 8usize],
            rays_exist: 0,
            rays: Default::default(),
        }
    }
}

/// A system that mutates `Source` arguments should implement the `Propagation` trait
pub trait Propagation {
    fn propagate(&mut self, src: &mut Source) -> &mut Self;
    fn time_propagate(&mut self, secs: f64, src: &mut Source) -> &mut Self;
}

/// `Source` builder
///
/// Default properties:
///  - size             : 1
///  - pupil size       : 25.5m
///  - pupil sampling   : 512px
///  - photometric band : Vs (500nm)
///  - zenith           : 0degree
///  - azimuth          : 0degree
///  - magnitude        : 0
///
/// # Examples
///
/// - on-axis source with default parameters
///
/// ```
/// use ceo::{Builder, SOURCE};
/// let mut src = SOURCE::new().build();
/// ```
///
/// - 3 sources evenly spread on a ring with a 8 arcminute radius
///
/// ```
/// use ceo::{Builder, SOURCE, Conversion};
/// let mut src = SOURCE::new().size(3).on_ring(8f32.from_arcmin()).build();
/// ```
#[repr(C)]
#[derive(Debug, Clone)]
pub struct SOURCE {
    pub size: usize,
    pub pupil_size: f64,
    pub pupil_sampling: usize,
    pub band: String,
    pub zenith: Vec<f32>,
    pub azimuth: Vec<f32>,
    pub magnitude: Vec<f32>,
}
impl Default for SOURCE {
    fn default() -> Self {
        SOURCE {
            size: 1,
            pupil_size: 25.5,
            pupil_sampling: 512,
            band: "Vs".into(),
            zenith: vec![0f32],
            azimuth: vec![0f32],
            magnitude: vec![0f32],
        }
    }
}
impl SOURCE {
    /// Set the number of sources
    pub fn size(self, size: usize) -> Self {
        Self { size, ..self }
    }
    /// Set the sampling of the pupil in pixels
    pub fn pupil_sampling(self, pupil_sampling: usize) -> Self {
        Self {
            pupil_sampling,
            ..self
        }
    }
    /// Set the pupil size in meters
    pub fn pupil_size(self, pupil_size: f64) -> Self {
        Self { pupil_size, ..self }
    }
    /// Set the photometric band
    pub fn band(self, band: &str) -> Self {
        Self {
            band: band.to_owned(),
            ..self
        }
    }
    /// Set the source zenith and azimuth angles
    pub fn zenith_azimuth(self, zenith: Vec<f32>, azimuth: Vec<f32>) -> Self {
        assert_eq!(
            self.size,
            zenith.len(),
            "zenith vector must be of length {}",
            self.size
        );
        assert_eq!(
            self.size,
            azimuth.len(),
            "azimuth vector must be of length {}",
            self.size
        );
        Self {
            zenith,
            azimuth,
            ..self
        }
    }
    /// Set n sources at zenith angle evenly spread of a ring
    pub fn on_ring(self, zenith: f32) -> Self {
        Self {
            zenith: vec![zenith; self.size],
            azimuth: (0..self.size)
                .map(|x| 2. * std::f32::consts::PI * x as f32 / self.size as f32)
                .collect::<Vec<f32>>(),
            ..self
        }
    }
    /// Set the source magnitude
    pub fn magnitude(self, magnitude: Vec<f32>) -> Self {
        assert_eq!(
            self.size,
            magnitude.len(),
            "azimuth vector must be of length {}",
            self.size
        );
        Self { magnitude, ..self }
    }
    ///  Builds a star field made of 21 sources located at the vertices of a Delaunay mesh sampling a 10 arcminute field of view
    pub fn field_delaunay21(self) -> Self {
        use super::Conversion;
        use serde::Deserialize;
        use serde_pickle as pickle;
        #[derive(Deserialize)]
        struct Field {
            pub zenith_arcmin: Vec<f32>,
            pub azimuth_degree: Vec<f32>,
        }
        let Field {
            zenith_arcmin,
            azimuth_degree,
        } = pickle::from_slice(include_bytes!("fielddelaunay21.pkl"))
            .expect("fielddelaunay21.pkl loading failed!");
        let n_src = zenith_arcmin.len();
        Self {
            size: n_src,
            zenith: zenith_arcmin
                .iter()
                .map(|x| x.from_arcmin())
                .collect::<Vec<f32>>(),
            azimuth: azimuth_degree
                .iter()
                .map(|x| x.to_radians())
                .collect::<Vec<f32>>(),
            magnitude: vec![0f32; n_src],
            ..self
        }
    }
}
impl Builder for SOURCE {
    type Component = Source;
    /// Build the `Source`
    fn build(self) -> Result<Source> {
        let mut src = Source {
            _c_: Default::default(),
            size: self.size as i32,
            pupil_size: self.pupil_size,
            pupil_sampling: self.pupil_sampling as i32,
            _wfe_rms: vec![0.0; self.size],
            _phase: vec![0.0; self.pupil_sampling * self.pupil_sampling * self.size],
            zenith: self.zenith,
            azimuth: self.azimuth,
            magnitude: self.magnitude,
        };
        unsafe {
            let origin = vector {
                x: 0.0,
                y: 0.0,
                z: 25.0,
            };
            let src_band = CString::new(self.band.into_bytes()).unwrap();
            src._c_.setup7(
                src_band.into_raw(),
                src.magnitude.as_mut_ptr(),
                src.zenith.as_mut_ptr(),
                src.azimuth.as_mut_ptr(),
                f32::INFINITY,
                self.size as i32,
                self.pupil_size,
                self.pupil_sampling as i32,
                origin,
            );
        }
        Ok(src)
    }
}

impl From<&Source> for SOURCE {
    fn from(src: &Source) -> Self {
        Self {
            size: src.size as usize,
            pupil_size: src.pupil_size,
            pupil_sampling: src.pupil_sampling as usize,
            band: src.get_photometric_band(),
            zenith: src.zenith.clone(),
            azimuth: src.azimuth.clone(),
            magnitude: src.magnitude.clone(),
        }
    }
}

/// source wrapper
#[repr(C)]
pub struct Source {
    _c_: source,
    /// The number of sources
    pub size: i32,
    /// The diameter of the entrance pupil [m]
    pub pupil_size: f64,
    /// The sampling of the entrance pupil [px]
    pub pupil_sampling: i32,
    pub _wfe_rms: Vec<f32>,
    pub _phase: Vec<f32>,
    pub zenith: Vec<f32>,
    pub azimuth: Vec<f32>,
    pub magnitude: Vec<f32>,
}
impl Source {
    /// Creates and empty `Source`
    pub fn empty() -> Source {
        Source {
            _c_: Default::default(),
            size: 0,
            pupil_size: 0.0,
            pupil_sampling: 0,
            _wfe_rms: vec![],
            _phase: vec![],
            zenith: vec![],
            azimuth: vec![],
            magnitude: vec![],
        }
    }
    /// Creates a new `Source` with the arguments:
    ///
    /// * `pupil_size` - the diameter of the entrance pupil [m]
    /// * `pupil_sampling` - the sampling of the entrance pupil [px]
    pub fn new(size: i32, pupil_size: f64, pupil_sampling: i32) -> Source {
        Source {
            _c_: Default::default(),
            size,
            pupil_size,
            pupil_sampling,
            _wfe_rms: vec![0.0; size as usize],
            _phase: vec![0.0; (pupil_sampling * pupil_sampling * size) as usize],
            zenith: vec![0.0; size as usize],
            azimuth: vec![0.0; size as usize],
            magnitude: vec![0.0; size as usize],
        }
    }
    pub fn from(args: (i32, f64, i32)) -> Source {
        Source::new(args.0, args.1, args.2)
    }
    /// Sets the `Source` parameters:
    ///
    /// * `band` - the photometric band: Vs, V, R, I, J, H, K or R+I
    /// * `zenith` - the zenith angle [rd]
    /// * `azimuth` - the azimuth angle [rd]
    /// * `magnitude` - the magnitude at the specified photometric band
    pub fn build(
        &mut self,
        band: &str,
        mut zenith: Vec<f32>,
        mut azimuth: Vec<f32>,
        mut magnitude: Vec<f32>,
    ) -> &mut Self {
        assert_eq!(zenith.len(), azimuth.len());
        assert_eq!(zenith.len(), magnitude.len());
        let band = CString::new(band).unwrap();
        unsafe {
            let origin = vector {
                x: 0.0,
                y: 0.0,
                z: 25.0,
            };
            self.magnitude.copy_from_slice(magnitude.as_slice());
            self._c_.setup7(
                band.into_raw(),
                magnitude.as_mut_ptr(),
                zenith.as_mut_ptr(),
                azimuth.as_mut_ptr(),
                f32::INFINITY,
                self.size,
                self.pupil_size,
                self.pupil_sampling,
                origin,
            );
        }
        self
    }
    pub fn as_raw_mut_ptr(&mut self) -> &mut source {
        &mut self._c_
    }
    /// Returns the `Source` photometric band
    pub fn get_photometric_band(&self) -> String {
        unsafe {
            String::from(
                CStr::from_ptr(self._c_.photometric_band)
                    .to_str()
                    .expect("CStr::to_str failed"),
            )
        }
    }
    /// Returns the `Source` wavelength [m]
    pub fn wavelength(&mut self) -> f64 {
        unsafe { self._c_.wavelength() as f64 }
    }
    /// Sets the `Source` full width at half maximum in un-binned detector pixel
    pub fn fwhm(&mut self, value: f64) {
        self._c_.fwhm = value as f32;
    }
    /// Set the pupil rotation angle [degree]
    pub fn rotate_rays(&mut self, angle: f64) {
        self._c_.rays.rot_angle = angle;
    }
    /// Copies the optical path difference from ray tracing into the wavefront phase argument, this usually takes place after ray tracing to the exit pupil
    pub fn xpupil(&mut self) -> &mut Self {
        unsafe {
            self._c_.wavefront.reset();
            self._c_.opd2phase();
        }
        self
    }
    pub fn opd2phase(&mut self) -> &mut Self {
        unsafe {
            //            self._c_.wavefront.reset();
            self._c_.opd2phase();
        }
        self
    }
    /// Returns the wavefront error root mean square [m]
    pub fn wfe_rms(&mut self) -> Vec<f32> {
        unsafe {
            self._c_.wavefront.rms(self._wfe_rms.as_mut_ptr());
        }
        self._wfe_rms.clone()
    }
    pub fn wfe_rms_f64(&mut self) -> Vec<f64> {
        unsafe {
            self._c_.wavefront.rms(self._wfe_rms.as_mut_ptr());
        }
        self._wfe_rms
            .clone()
            .into_iter()
            .map(|x| x as f64)
            .collect()
    }
    /// Returns the wavefront error root mean square [m]x10^-`exp`
    pub fn wfe_rms_10e(&mut self, exp: i32) -> Vec<f32> {
        unsafe {
            self._c_.wavefront.rms(self._wfe_rms.as_mut_ptr());
        }
        self._wfe_rms
            .iter()
            .map(|x| x * 10_f32.powi(-exp))
            .collect()
    }
    pub fn gradients(&mut self) -> Vec<f32> {
        let mut sxy: Vec<Vec<f32>> = vec![vec![0.; self.size as usize]; 2];
        unsafe {
            self._c_.wavefront.gradient_average1(
                sxy[0].as_mut_ptr(),
                sxy[1].as_mut_ptr(),
                self._c_.rays.L as f32,
            )
        }
        sxy.into_iter().flatten().collect()
    }
    pub fn segment_wfe_rms(&mut self) -> Vec<f32> {
        let mut mask = vec![0i32; self._c_.rays.N_RAY_TOTAL as usize];
        unsafe {
            dev2host_int(
                mask.as_mut_ptr(),
                self._c_.rays.d__piston_mask,
                self._c_.rays.N_RAY_TOTAL,
            );
        }
        self.phase();
        let mut segment_wfe_std: Vec<f32> = Vec::with_capacity(7);
        for k in 1..8 {
            let segment_phase = mask
                .iter()
                .zip(self._phase.iter())
                .filter(|x| *x.0 == k)
                .map(|x| *x.1)
                .collect::<Vec<f32>>();
            let n = segment_phase.len() as f32;
            let mean = segment_phase.iter().sum::<f32>() / n;
            let var = segment_phase
                .iter()
                .map(|x| (x - mean).powi(2))
                .sum::<f32>()
                / n;
            segment_wfe_std.push(var.sqrt());
        }
        segment_wfe_std
    }
    pub fn segment_wfe_rms_10e(&mut self, exp: i32) -> Vec<f32> {
        self.segment_wfe_rms()
            .iter()
            .map(|x| x * 10_f32.powi(-exp))
            .collect()
    }
    pub fn segment_piston(&mut self) -> Vec<f32> {
        let mut mask = vec![0i32; self._c_.rays.N_RAY_TOTAL as usize];
        unsafe {
            dev2host_int(
                mask.as_mut_ptr(),
                self._c_.rays.d__piston_mask,
                self._c_.rays.N_RAY_TOTAL,
            );
        }
        self.phase();
        let mut segment_mean: Vec<f32> = Vec::with_capacity(7);
        for k in 1..8 {
            let segment_phase = mask
                .iter()
                .zip(self._phase.iter())
                .filter(|x| *x.0 == k)
                .map(|x| *x.1)
                .collect::<Vec<f32>>();
            let n = segment_phase.len() as f32;
            let mean = segment_phase.iter().sum::<f32>() / n;
            //let var = segment_phase.iter().map(|x| (x-mean).powi(2)).sum::<f32>()/n;
            segment_mean.push(mean);
        }
        segment_mean
    }
    pub fn segment_piston_10e(&mut self, exp: i32) -> Vec<f32> {
        self.segment_piston()
            .iter()
            .map(|x| x * 10_f32.powi(-exp))
            .collect()
    }
    pub fn segment_mask(&mut self) -> Vec<i32> {
        let mut mask = vec![0i32; self._c_.rays.N_RAY_TOTAL as usize];
        unsafe {
            dev2host_int(
                mask.as_mut_ptr(),
                self._c_.rays.d__piston_mask,
                self._c_.rays.N_RAY_TOTAL,
            );
        }
        mask
    }
    /// Returns the x and y gradient of the wavefront in average over each of the GMT segments
    pub fn segments_gradients(&mut self) -> Vec<Vec<f32>> {
        let mut sxy: Vec<Vec<f32>> = vec![vec![0.; 7 * self.size as usize]; 2];
        unsafe {
            self._c_.wavefront.segments_gradient_averageFast(
                sxy[0].as_mut_ptr(),
                sxy[1].as_mut_ptr(),
                self._c_.rays.L as f32,
                self._c_.rays.d__piston_mask,
            );
        }
        sxy
    }
    /// Returns the x and y gradient of the wavefront in average over each lenslet of a `n_lenslet`x`n_lenslet` array, the gradients are saved in `Centroiding`
    pub fn lenslet_gradients(
        &mut self,
        n_lenslet: i32,
        _lenslet_size: f64,
        data: &mut Centroiding,
    ) {
        let lenslet_size = self.pupil_size / n_lenslet as f64;
        unsafe {
            if data.n_valid_lenslet < data.n_lenslet_total {
                self._c_.wavefront.finite_difference1(
                    data.__mut_ceo__().0.d__cx,
                    data.__mut_ceo__().0.d__cy,
                    n_lenslet,
                    lenslet_size as f32,
                    data.__mut_ceo__().1,
                );
            } else {
                self._c_.wavefront.finite_difference(
                    data.__mut_ceo__().0.d__cx,
                    data.__mut_ceo__().0.d__cy,
                    n_lenslet,
                    lenslet_size as f32,
                );
            }
        }
    }
    /// Resets the rays and the wavefront to their original state
    pub fn reset(&mut self) {
        unsafe {
            self._c_.wavefront.reset();
            self._c_.reset_rays();
        }
    }
    /// Updates the `zenith` and `azimuth` of the `Source`
    pub fn update(&mut self, mut zenith: Vec<f64>, mut azimuth: Vec<f64>) {
        unsafe {
            self._c_.update_directions(
                zenith.as_mut_ptr(),
                azimuth.as_mut_ptr(),
                zenith.len() as i32,
            );
        }
    }
    /// Adds `phase` to the `Source` wavefront
    pub fn add(&mut self, phase: &mut Cu<Single>) -> &mut Self {
        unsafe {
            self._c_.wavefront.add_phase(1.0, phase.as_mut_ptr());
        }
        self
    }
    pub fn sub(&mut self, phase: &mut Cu<Single>) -> &mut Self {
        unsafe {
            self._c_.wavefront.add_phase(-1.0, phase.as_mut_ptr());
        }
        self
    }
    /// Adds `phase` to the `Source` wavefront
    pub fn add_same(&mut self, phase: &mut Cu<Single>) -> &mut Self {
        unsafe {
            self._c_.wavefront.add_same_phase(1.0, phase.as_mut_ptr());
        }
        self
    }
    /// Returns the wavefront phase [m] in the exit pupil of the telescope
    pub fn phase(&mut self) -> &Vec<f32> {
        unsafe {
            dev2host(
                self._phase.as_mut_ptr(),
                self._c_.wavefront.phase,
                self._c_.wavefront.N_PX,
            );
        }
        &self._phase
    }
    pub fn phase_as_ptr(&mut self) -> Cu<Single> {
        let mut phase: Cu<Single> = Cu::vector(self._c_.wavefront.N_PX as usize);
        phase.from_ptr(self._c_.wavefront.phase);
        phase
    }
    /// Returns the wavefront amplitude in the exit pupil of the telescope
    pub fn amplitude(&mut self) -> Vec<f32> {
        let n = self._c_.wavefront.N_PX;
        let mut a = vec![0f32; n as usize];
        unsafe {
            dev2host(a.as_mut_ptr(), self._c_.wavefront.amplitude, n);
        }
        a
    }
    /// Returns the flux integrated in `n_let`X`n_let` bins
    pub fn fluxlet(&mut self, n_let: usize) -> Vec<f32> {
        let m = (self.pupil_sampling as usize - 1) / n_let;
        assert_eq!(m * n_let + 1, self.pupil_sampling as usize);
        let n = self.pupil_sampling as usize;
        let a = self.amplitude();
        let mut f = vec![0f32; (n_let * n_let) as usize];
        for i_let in 0..n_let {
            let ui = (m * i_let) as usize;
            for j_let in 0..n_let {
                let uj = (m * j_let) as usize;
                let mut s = 0f32;
                for i in 0..m as usize + 1 {
                    for j in 0..m as usize + 1 {
                        let k = ui + i + n * (uj + j);
                        s += a[k];
                    }
                }
                f[i_let + n_let * j_let] = s;
            }
        }
        f
    }
    /// Returns a binary mask where the flux integrated in `n_let`X`n_let` bins is greater or equal to the maximum integrated flux X `flux_threshold`
    pub fn masklet(&mut self, n_let: usize, flux_threshold: f32) -> Vec<i8> {
        let f = self.fluxlet(n_let);
        let f_max = f.iter().cloned().fold(-f32::INFINITY, f32::max);
        let t = flux_threshold * f_max;
        f.iter().map(|x| if *x >= t { 1i8 } else { 0i8 }).collect()
    }
    /// Propagates a `Source` through a `system` that implements the `Propagation` trait
    pub fn through<T: Propagation>(&mut self, system: &mut T) -> &mut Self {
        system.propagate(self);
        self
    }
    /// Returns the number of photon [m^-2.s^-1]
    pub fn n_photon(&mut self) -> Vec<f32> {
        self.magnitude
            .clone()
            .iter()
            .map(|m| unsafe { self._c_.n_photon1(*m) })
            .collect()
    }
    /// Returns the light collecting area
    pub fn light_collecting_area(&self) -> f32 {
        self._c_.rays.V.area
    }
}
impl Drop for Source {
    /// Frees CEO memory before dropping `Source`
    fn drop(&mut self) {
        unsafe {
            self._c_.cleanup();
        }
    }
}
impl Default for Source {
    fn default() -> Self {
        Self::empty()
    }
}

#[cfg(test)]
mod tests {
    use super::*;
    use crate::Gmt;

    #[test]
    fn source_piston() {
        let mut src = Source::new(1, 25.5, 1001);
        src.build("V", vec![0.0], vec![0.0], vec![0.0]);
        let mut gmt = Gmt::new();
        gmt.build(1, None);
        let p0 = src.through(&mut gmt).xpupil().segment_piston_10e(-9);
        let rt = vec![vec![0f64, 0f64, 1e-6, 0f64, 0f64, 0f64]; 7];
        gmt.update(None, Some(&rt), None, None);
        let p = src.through(&mut gmt).xpupil().segment_piston_10e(-9);
        let dp = p
            .iter()
            .zip(p0.iter())
            .map(|x| x.0 - x.1)
            .collect::<Vec<f32>>();
        println!("{:?}", dp);
    }

    #[test]
    fn source_fluxlet() {
        let n_let = 48usize;
        let mut src = Source::new(1, 25.5, n_let as i32 * 16 + 1);
        src.build("V", vec![0.0], vec![0.0], vec![0.0]);
        let mut gmt = Gmt::new();
        gmt.build(1, None);
        let f = src.through(&mut gmt).xpupil().fluxlet(n_let);
        for i in 0..n_let {
            for j in 0..n_let {
                let k = i + n_let * j;
                print!("{:3.0},", f[k])
            }
            println!("");
        }
        let f_max = f.iter().cloned().fold(-f32::INFINITY, f32::max);
        println!("Flux max: {}", f_max);
        let t = 0.9;
        let nv = f
            .iter()
            .cloned()
            .filter(|x| x >= &(t * f_max))
            .collect::<Vec<f32>>()
            .len();
        println!("# of valid let: {}", nv);
        assert_eq!(nv, 1144);
    }

    #[test]
    fn source_masklet() {
        let n_let = 48usize;
        let mut src = Source::new(1, 25.5, n_let as i32 * 16 + 1);
        src.build("V", vec![0.0], vec![0.0], vec![0.0]);
        let mut gmt = Gmt::new();
        gmt.build(1, None);
        let m = src.through(&mut gmt).xpupil().masklet(n_let, 0.9);
        let nv = m.iter().fold(0u32, |a, x| a + *x as u32);
        println!("# of valid let: {}", nv);
        assert_eq!(nv, 1144);
    }

    #[test]
    fn source_field_delaunay21() {
        use crate::{ceo, Conversion};
        let src = ceo!(SOURCE, field_delaunay21 = []);
        src.zenith
            .iter()
            .zip(src.azimuth.iter())
            .enumerate()
            .for_each(|x| {
                println!(
                    "#{:2}: {:.3}arcmin - {:7.3}degree",
                    x.0,
                    x.1 .0.to_arcmin(),
                    x.1 .1.to_degrees()
                );
            });
    }
}<|MERGE_RESOLUTION|>--- conflicted
+++ resolved
@@ -21,13 +21,9 @@
 //! let mut src = ceo!(SOURCE, size = [3] , on_ring = [8f32.from_arcmin()]);
 //! ```
 
-<<<<<<< HEAD
-use super::ceo_bindings::{dev2host, dev2host_int, source, vector};
+use super::ceo_bindings::{bundle, complex_amplitude, dev2host, dev2host_int, source, vector};
 use super::{cu::Single, Builder, Centroiding, Cu, Result};
-=======
-use super::ceo_bindings::{bundle, complex_amplitude, dev2host, dev2host_int, source, vector};
-use super::{cu::Single, Builder, Centroiding, Cu};
->>>>>>> 9c3443ef
+
 use std::{
     f32,
     ffi::{CStr, CString},
