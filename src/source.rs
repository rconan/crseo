--- conflicted
+++ resolved
@@ -445,18 +445,7 @@
         }
         self
     }
-<<<<<<< HEAD
-    /// Returns the wavefront error root mean square [m]
-    pub fn wfe_rms_f32(&mut self) -> Vec<f32> {
-=======
     /// Returns the wavefront error root mean square \[m\]
-    pub fn wfe_rms(&mut self) -> Vec<f32> {
->>>>>>> 7a4377fe
-        unsafe {
-            self._c_.wavefront.rms(self._wfe_rms.as_mut_ptr());
-        }
-        self._wfe_rms.clone()
-    }
     pub fn wfe_rms(&mut self) -> Vec<f64> {
         unsafe {
             self._c_.wavefront.rms(self._wfe_rms.as_mut_ptr());
@@ -467,13 +456,8 @@
             .map(|x| x as f64)
             .collect()
     }
-<<<<<<< HEAD
     /// Returns the wavefront error root mean square [m]x10^-`exp`
     pub fn wfe_rms_10e(&mut self, exp: i32) -> Vec<f64> {
-=======
-    /// Returns the wavefront error root mean square \[m\]x10^-`exp`
-    pub fn wfe_rms_10e(&mut self, exp: i32) -> Vec<f32> {
->>>>>>> 7a4377fe
         unsafe {
             self._c_.wavefront.rms(self._wfe_rms.as_mut_ptr());
         }
@@ -522,20 +506,10 @@
         }
         segment_wfe_std
     }
-<<<<<<< HEAD
     pub fn segment_wfe_rms_10e(&mut self, exp: i32) -> Vec<f64> {
-=======
-    pub fn segment_wfe_rms_f64(&mut self) -> Vec<f64> {
         self.segment_wfe_rms()
             .into_iter()
-            .map(|x| x as f64)
-            .collect()
-    }
-    pub fn segment_wfe_rms_10e(&mut self, exp: i32) -> Vec<f32> {
->>>>>>> 7a4377fe
-        self.segment_wfe_rms()
-            .iter()
-            .map(|x| *x * 10_f64.powi(-exp))
+            .map(|x| x * 10_f64.powi(-exp))
             .collect()
     }
     pub fn segment_piston(&mut self) -> Vec<f64> {
@@ -563,17 +537,7 @@
         }
         segment_mean
     }
-<<<<<<< HEAD
     pub fn segment_piston_10e(&mut self, exp: i32) -> Vec<f64> {
-=======
-    pub fn segment_piston_f64(&mut self) -> Vec<f64> {
-        self.segment_piston()
-            .into_iter()
-            .map(|x| x as f64)
-            .collect()
-    }
-    pub fn segment_piston_10e(&mut self, exp: i32) -> Vec<f32> {
->>>>>>> 7a4377fe
         self.segment_piston()
             .iter()
             .map(|x| x * 10_f64.powi(-exp))
@@ -591,11 +555,7 @@
         mask
     }
     /// Returns the x and y gradient of the wavefront in average over each of the GMT segments
-<<<<<<< HEAD
     pub fn segment_gradients(&mut self) -> Vec<f64> {
-=======
-    pub fn segment_gradients(&mut self) -> Vec<Vec<f32>> {
->>>>>>> 7a4377fe
         let mut sxy: Vec<Vec<f32>> = vec![vec![0.; 7 * self.size as usize]; 2];
         unsafe {
             self._c_.wavefront.segments_gradient_averageFast(
@@ -606,12 +566,6 @@
             );
         }
         sxy.into_iter()
-            .flat_map(|x| x.into_iter().map(|x| x as f64).collect::<Vec<f64>>())
-            .collect()
-    }
-    pub fn segment_gradients_f64(&mut self) -> Vec<f64> {
-        self.segment_gradients()
-            .into_iter()
             .flat_map(|x| x.into_iter().map(|x| x as f64).collect::<Vec<f64>>())
             .collect()
     }
