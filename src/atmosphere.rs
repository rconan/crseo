--- conflicted
+++ resolved
@@ -3,13 +3,8 @@
 use std::f32;
 use std::{ffi::CString, ptr};
 
-<<<<<<< HEAD
-use super::ceo_bindings::atmosphere;
-use super::{Builder, Propagation, Source, Result};
-=======
 use super::ceo_bindings::{atmosphere, profile};
-use super::{Builder, Propagation, Source};
->>>>>>> 9c3443ef
+use super::{Builder, Propagation, Result, Source};
 
 impl Default for profile {
     fn default() -> Self {
