--- conflicted
+++ resolved
@@ -1,5 +1,7 @@
-use super::{Model, ShackHartmann, WavefrontSensorBuilder};
-use crate::{imaging::NoiseDataSheet, Builder, Result, SHACKHARTMANN, SOURCE};
+use super::{Model, ShackHartmann};
+use crate::{
+    imaging::NoiseDataSheet, Builder, Result, WavefrontSensorBuilder, SHACKHARTMANN, SOURCE,
+};
 
 /// `ShackHartmann` "SH48" builder for GMT AGWS model
 ///
@@ -20,14 +22,6 @@
 /// use ceo::{Builder, SH48, Geometric};
 /// let mut wfs = SH48::<Geometric>::new().build();
 /// ```
-<<<<<<< HEAD
-use super::{Model, ShackHartmann};
-use crate::{
-    imaging::NoiseDataSheet, Builder, Result, WavefrontSensorBuilder, SHACKHARTMANN, SOURCE,
-};
-
-=======
->>>>>>> 7a4377fe
 #[derive(Debug, Clone)]
 pub struct SH48<T: Model>(SHACKHARTMANN<T>);
 
