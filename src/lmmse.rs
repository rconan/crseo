--- conflicted
+++ resolved
@@ -2,13 +2,8 @@
     aaStats, iterativeSolvers, paStats, stopwatch, BTBT, GBTBT, LMMSE as ceo_LMMSE,
 };
 use super::{
-<<<<<<< HEAD
-    cu::Single, Atmosphere, Builder, Conversion, Cu, GeometricShackHartmann as WFS, Mask,
-    Source, ATMOSPHERE, GMT, SOURCE, Result
-=======
-    cu::Single, Atmosphere, Builder, Conversion, Cu, GeometricShackHartmann as WFS, Mask, Source,
-    ATMOSPHERE, GMT, SOURCE,
->>>>>>> 9c3443ef
+    cu::Single, Atmosphere, Builder, Conversion, Cu, GeometricShackHartmann as WFS, Mask, Result,
+    Source, ATMOSPHERE, GMT, SOURCE,
 };
 use std::{ffi::CString, ptr};
 
@@ -307,15 +302,9 @@
             .build(n_actuator * n_actuator)
             .filter(&mut mmse_star.amplitude().into());
         let mut lmmse = LinearMinimumMeanSquareError {
-<<<<<<< HEAD
-            _c_: unsafe { std::mem::zeroed() },
-            atm: self.atm.build().unwrap(),
-            guide_star: self.guide_star.build().unwrap(),
-=======
             _c_: Default::default(),
-            atm: self.atm.build(),
-            guide_star: self.guide_star.build(),
->>>>>>> 9c3443ef
+            atm: self.atm.build()?,
+            guide_star: self.guide_star.build()?,
             mmse_star,
             fov_diameter: self.fov_diameter,
             pupil_mask,
