--- conflicted
+++ resolved
@@ -1,21 +1,17 @@
 use crseo::{
-<<<<<<< HEAD
-    calibrations, ceo, shackhartmann::Geometric as WFS_TYPE, Builder, Calibration, GMT, SH48, CRSEOError,
-=======
     calibrations, ceo, shackhartmann::Geometric as WFS_TYPE, shackhartmann::WavefrontSensor,
-    shackhartmann::WavefrontSensorBuilder, Builder, Calibration, GMT, SH48,
->>>>>>> 9c3443ef
+    shackhartmann::WavefrontSensorBuilder, Builder, Calibration, CrseoError, GMT, SH48,
 };
 use serde_pickle as pickle;
 use std::fs::File;
 use std::time::Instant;
 
-fn main() -> std::result::Result<(),CRSEOError> {
+fn main() -> std::result::Result<(), CrseoError> {
     let mut gmt = ceo!(GMT);
     println!("M1 mode: {}", gmt.get_m1_mode_type());
     println!("M2 mode: {}", gmt.get_m2_mode_type());
     let wfs_blueprint = SH48::<WFS_TYPE>::new().n_sensor(1);
-    let mut gs = wfs_blueprint.guide_stars().build().unwrap();
+    let mut gs = wfs_blueprint.guide_stars().build()?;
     println!("GS band: {}", gs.get_photometric_band());
 
     let mut gmt2wfs = Calibration::new(&gmt, &gs, wfs_blueprint.clone());
